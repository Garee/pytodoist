"""This module is a pure wrapper around version 6 of the Todoist API.

If you do not need access to the raw HTTP response to the request, consider
using the higher level abstractions implemented in the :mod:`pytodoist.todoist`
module.

*Example:*

>>> from pytodoist.api import TodoistAPI
>>> api = TodoistAPI()
>>> response = api.login('john.doe@gmail.com', 'password')
>>> user_info = response.json()
>>> full_name = user_info['full_name']
>>> print(full_name)
John Doe
"""
import os
import requests

# No magic numbers
_HTTP_OK = 200


class TodoistAPI(object):
    """A wrapper around version 6 of the Todoist API.

    >>> from pytodoist.api import TodoistAPI
    >>> api = TodoistAPI()
    >>> print(api.URL)
    https://api.todoist.com/API/v6/
    """

<<<<<<< HEAD
    URL = 'https://todoist.com/API/'

    ERROR_TEXT_RESPONSES = [
        '"LOGIN_ERROR"',
        '"INTERNAL_ERROR"',
        '"EMAIL_MISMATCH"',
        '"ACCOUNT_NOT_CONNECTED_WITH_GOOGLE"',
        '"ALREADY_REGISTERED"',
        '"TOO_SHORT_PASSWORD"',
        '"INVALID_EMAIL"',
        '"INVALID_TIMEZONE"',
        '"INVALID_FULL_NAME"',
        '"UNKNOWN_ERROR"',
        '"ERROR_PASSWORD_TOO_SHORT"',
        '"ERROR_EMAIL_FOUND"',
        '"UNKNOWN_IMAGE_FORMAT"',
        '"AVATAR_NOT_FOUND"',
        '"UNABLE_TO_RESIZE_IMAGE"',
        '"IMAGE_TOO_BIG"',
        '"UNABLE_TO_RESIZE_IMAGE"',
        '"ERROR_PROJECT_NOT_FOUND"',
        '"ERROR_NAME_IS_EMPTY"',
        '"ERROR_WRONG_DATE_SYNTAX"',
        '"ERROR_ITEM_NOT_FOUND"'
    ]
=======
    VERSION = '6'
    URL = 'https://api.todoist.com/API/v{0}/'.format(VERSION)
>>>>>>> 0d75783a

    def login(self, email, password):
        """Login to Todoist.

        :param email: The user's email address.
        :type email: str
        :param password: The user's password.
        :type password: str
        :return: The HTTP response to the request.
        :rtype: :class:`requests.Response`

        >>> from pytodoist.api import TodoistAPI
        >>> api = TodoistAPI()
        >>> response = api.login('john.doe@gmail.com', 'password')
        >>> user_info = response.json()
        >>> full_name = user_info['full_name']
        >>> print(full_name)
        John Doe
        """
        params = {
            'email': email,
            'password': password
        }
        return self._get('login', params)

    def login_with_google(self, email, oauth2_token, **kwargs):
        """Login to Todoist using Google's oauth2 authentication.

        :param email: The user's Google email address.
        :type email: str
        :param oauth2_token: The user's Google oauth2 token.
        :type oauth2_token: str
        :param auto_signup: If ``1`` register an account automatically.
        :type auto_signup: int
        :param full_name: The full name to use if the account is registered
            automatically. If no name is given an email based nickname is used.
        :type full_name: str
        :param timezone: The timezone to use if the account is registered
            automatically. If no timezone is given one is chosen based on the
            user's IP address.
        :type timezone: str
        :param lang: The user's language.
        :type lang: str
        :return: The HTTP response to the request.
        :rtype: :class:`requests.Response`

        >>> from pytodoist.api import TodoistAPI
        >>> api = TodoistAPI()
        >>> oauth2_token = 'oauth2_token'  # Get this from Google.
        >>> response = api.login_with_google('john.doe@gmail.com',
        ...                                  oauth2_token)
        >>> user_info = response.json()
        >>> full_name = user_info['full_name']
        >>> print(full_name)
        John Doe
        """
        params = {
            'email': email,
            'oauth2_token': oauth2_token
        }
        req_func = self._get
        if kwargs.get('auto_signup', 0) == 1:  # POST if we're creating a user.
            req_func = self._post
        return req_func('login_with_google', params, **kwargs)

    def register(self, email, full_name, password, **kwargs):
        """Register a new Todoist user.

        :param email: The user's email.
        :type email: str
        :param full_name: The user's full name.
        :type full_name: str
        :param password: The user's password.
        :type password: str
        :param lang: The user's language.
        :type lang: str
        :param timezone: The user's timezone.
        :type timezone: str
        :return: The HTTP response to the request.
        :rtype: :class:`requests.Response`

        >>> from pytodoist.api import TodoistAPI
        >>> api = TodoistAPI()
        >>> response = api.register('john.doe@gmail.com', 'John Doe',
        ...                         'password')
        >>> user_info = response.json()
        >>> full_name = user_info['full_name']
        >>> print(full_name)
        John Doe
        """
        params = {
            'email': email,
            'full_name': full_name,
            'password': password
        }
        return self._post('register', params, **kwargs)

    def delete_user(self, api_token, password, **kwargs):
        """Delete a registered Todoist user's account.

        :param api_token: The user's login api_token.
        :type api_token: str
        :param password: The user's password.
        :type password: str
        :param reason_for_delete: The reason for deletion.
        :type reason_for_delete: str
        :param in_background: If ``0``, delete the user instantly.
        :type in_background: int
        :return: The HTTP response to the request.
        :rtype: :class:`requests.Response`
        """
        params = {
            'token': api_token,
            'current_password': password
        }
        return self._post('delete_user', params, **kwargs)

    def sync(self, api_token, seq_no, resource_types='["all"]', **kwargs):
        """Update and retrieve Todoist data.

        :param api_token: The user's login api_token.
        :type api_token: str
        :param seq_no: The request sequence number. On initial request pass
            ``0``. On all others pass the last seq_no you received.
        :type seq_no: int
        :param resource_types: Specifies which subset of data you want to
           receive e.g. only projects. Defaults to all data.
        :type resources_types: str
        :param commands: A list of JSON commands to perform.
        :type commands: list (str)
        :return: The HTTP response to the request.
        :rtype: :class:`requests.Response`

        >>> from pytodoist.api import TodoistAPI
        >>> api = TodoistAPI()
        >>> response = api.register('john.doe@gmail.com', 'John Doe',
        ...                         'password')
        >>> user_info = response.json()
        >>> api_token = user_info['api_token']
        >>> response = api.sync(api_token, 0, '["projects"]')
        >>> print(response.json())
        {'seq_no_global': 3848029654, 'seq_no': 3848029654, 'Projects': ...}
        """
        params = {
            'token': api_token,
            'seq_no': seq_no,
        }
        req_func = self._post
        if 'commands' not in kwargs:  # GET if we're not changing data.
            req_func = self._get
            params['resource_types'] = resource_types
        return req_func('sync', params, **kwargs)

    def query(self, api_token, queries, **kwargs):
        """Search all of a user's tasks using date, priority and label queries.

        :param api_token: The user's login api_token.
        :type api_token: str
        :param queries: A JSON list of queries to search. See examples
            `here <https://todoist.com/Help/timeQuery>`_.
        :type queries: list (str)
        :param as_count: If ``1`` then return the count of matching tasks.
        :type as_count: int
        :return: The HTTP response to the request.
        :rtype: :class:`requests.Response`
        """
        params = {
            'token': api_token,
            'queries': queries
        }
        return self._get('query', params, **kwargs)

    def add_item(self, api_token, content, **kwargs):
        """Add a task to a project.

        :param token: The user's login token.
        :type token: str
        :param content: The task description.
        :type content: str
        :param project_id: The project to add the task to. Default is ``Inbox``
        :type project_id: str
        :param date_string: The deadline date for the task.
        :type date_string: str
        :param priority: The task priority ``(1-4)``.
        :type priority: int
        :param indent: The task indentation ``(1-4)``.
        :type indent: int
        :param item_order: The task order.
        :type item_order: int
        :param children: A list of child tasks IDs.
        :type children: str
        :param labels: A list of label IDs.
        :type labels: str
        :param assigned_by_uid: The ID of the user who assigns current task.
            Accepts 0 or any user id from the list of project collaborators.
            If value is unset or invalid it will automatically be set up by
            your uid.
        :type assigned_by_uid: str
        :param responsible_uid: The id of user who is responsible for
            accomplishing the current task. Accepts 0 or any user id from
            the list of project collaborators. If the value is unset or
            invalid it will automatically be set to null.
        :type responsible_uid: str
        :param note: Content of a note to add.
        :type note: str
        :return: The HTTP response to the request.
        :rtype: :class:`requests.Response`

        >>> from pytodoist.api import TodoistAPI
        >>> api = TodoistAPI()
        >>> response = api.login('john.doe@gmail.com', 'password')
        >>> user_info = response.json()
        >>> user_api_token = user_info['token']
        >>> response = api.add_item(user_api_token, 'Install PyTodoist')
        >>> task = response.json()
        >>> print(task['content'])
        Install PyTodoist
        """
        params = {
            'token': api_token,
            'content': content
        }
        return self._post('add_item', params, **kwargs)

    def get_all_completed_tasks(self, api_token, **kwargs):
        """Return a list of a user's completed tasks.

        .. warning:: Requires Todoist premium.

        :param api_token: The user's login api_token.
        :type api_token: str
        :param project_id: Filter the tasks by project.
        :type project_id: str
        :param limit: The maximum number of tasks to return
            (default ``30``, max ``50``).
        :type limit: int
        :param offset: Used for pagination if there are more tasks than limit.
        :type offset: int
        :param from_date: Return tasks with a completion date on or older than
            from_date. Formatted as ``2007-4-29T10:13``.
        :type from_date: str
        :param to: Return tasks with a completion date on or less than
            to_date. Formatted as ``2007-4-29T10:13``.
        :type from_date: str
        :return: The HTTP response to the request.
        :rtype: :class:`requests.Response`

        >>> from pytodoist.api import TodoistAPI
        >>> api = TodoistAPI()
        >>> response = api.login('john.doe@gmail.com', 'password')
        >>> user_info = response.json()
        >>> user_api_token = user_info['api_token']
        >>> response = api.get_all_completed_tasks(user_api_token)
        >>> completed_tasks = response.json()
        """
        params = {
            'token': api_token
        }
        return self._get('get_all_completed_items', params, **kwargs)

    def upload_file(self, api_token, file_path, **kwargs):
        """Upload a file suitable to be passed as a file_attachment.

        :param api_token: The user's login api_token.
        :type api_token: str
        :param file_path: The path of the file to be uploaded.
        :type file_path: str
        :return: The HTTP response to the request.
        :rtype: :class:`requests.Response`
        """
        params = {
            'token': api_token,
            'file_name': os.path.basename(file_path)
        }
        with open(file_path, 'rb') as f:
            files = {'file': f}
            return self._post('upload_file', params, files, **kwargs)

    def get_productivity_stats(self, api_token, **kwargs):
        """Return a user's productivity stats.

        :param api_token: The user's login api_token.
        :type api_token: str
        :return: The HTTP response to the request.
        :rtype: :class:`requests.Response`
        """
        params = {
            'token': api_token
        }
        return self._get('get_productivity_stats', params, **kwargs)

    def update_notification_settings(self, api_token, event,
                                     service, should_notify):
        """Update a user's notification settings.

        :param api_token: The user's login api_token.
        :type api_token: str
        :param event: Update the notification settings of this event.
        :type event: str
        :param service: ``email`` or ``push``
        :type service: str
        :param should_notify: If ``0`` notify, otherwise do not.
        :type should_notify: int
        :return: The HTTP response to the request.
        :rtype: :class:`requests.Response`

        >>> from pytodoist.api import TodoistAPI
        >>> api = TodoistAPI()
        >>> response = api.login('john.doe@gmail.com', 'password')
        >>> user_info = response.json()
        >>> user_api_token = user_info['api_token']
        >>> response = api.update_notification_settings(user_api_token,
        ...                                             'user_left_project',
        ...                                             'email', 0)
        ...
        """
        params = {
            'token': api_token,
            'notification_type': event,
            'service': service,
            'dont_notify': should_notify
        }
        return self._post('update_notification_setting', params)

    def get_redirect_link(self, api_token, **kwargs):
        """Return the absolute URL to redirect or to open in
        a browser. The first time the link is used it logs in the user
        automatically and performs a redirect to a given page. Once used,
        the link keeps working as a plain redirect.

        :param api_token: The user's login api_token.
        :type api_token: str
        :param path: The path to redirect the user's browser. Default ``/app``.
        :type path: str
        :param hash: The has part of the path to redirect the user's browser.
        :type hash: str
        :return: The HTTP response to the request.
        :rtype: :class:`requests.Response`

        >>> from pytodoist.api import TodoistAPI
        >>> api = TodoistAPI()
        >>> response = api.login('john.doe@gmail.com', 'password')
        >>> user_info = response.json()
        >>> user_api_token = user_info['api_token']
        >>> response = api.get_redirect_link(user_api_token)
        >>> link_info = response.json()
        >>> redirect_link = link_info['link']
        >>> print(redirect_link)
        https://todoist.com/secureRedirect?path=adflk...
        """
        params = {
            'token': api_token
        }
        return self._get('get_redirect_link', params, **kwargs)

    def _get(self, end_point, params=None, **kwargs):
        """Send a HTTP GET request to a Todoist API end-point.

        :param end_point: The Todoist API end-point.
        :type end_point: str
        :param params: The required request parameters.
        :type params: dict
        :param kwargs: Any optional parameters.
        :type kwargs: dict
        :return: The HTTP response to the request.
        :rtype: :class:`requests.Response`
        """
        return self._request(requests.get, end_point, params, **kwargs)

    def _post(self, end_point, params=None, files=None, **kwargs):
        """Send a HTTP POST request to a Todoist API end-point.

        :param end_point: The Todoist API end-point.
        :type end_point: str
        :param params: The required request parameters.
        :type params: dict
        :param files: Any files that are being sent as multipart/form-data.
        :type files: dict
        :param kwargs: Any optional parameters.
        :type kwargs: dict
        :return: The HTTP response to the request.
        :rtype: :class:`requests.Response`
        """
        return self._request(requests.post, end_point, params, files, **kwargs)

    def _request(self, req_func, end_point, params=None, files=None, **kwargs):
        """Send a HTTP request to a Todoist API end-point.

        :param req_func: The request function to use e.g. get or post.
        :type req_func: A request function from the :class:`requests` module.
        :param end_point: The Todoist API end-point.
        :type end_point: str
        :param params: The required request parameters.
        :type params: dict
        :param files: Any files that are being sent as multipart/form-data.
        :type files: dict
        :param kwargs: Any optional parameters.
        :type kwargs: dict
        :return: The HTTP response to the request.
        :rtype: :class:`requests.Response`
        """
        url = self.URL + end_point
        if params and kwargs:
            params.update(kwargs)
        return req_func(url, params=params, files=files)<|MERGE_RESOLUTION|>--- conflicted
+++ resolved
@@ -30,36 +30,8 @@
     https://api.todoist.com/API/v6/
     """
 
-<<<<<<< HEAD
-    URL = 'https://todoist.com/API/'
-
-    ERROR_TEXT_RESPONSES = [
-        '"LOGIN_ERROR"',
-        '"INTERNAL_ERROR"',
-        '"EMAIL_MISMATCH"',
-        '"ACCOUNT_NOT_CONNECTED_WITH_GOOGLE"',
-        '"ALREADY_REGISTERED"',
-        '"TOO_SHORT_PASSWORD"',
-        '"INVALID_EMAIL"',
-        '"INVALID_TIMEZONE"',
-        '"INVALID_FULL_NAME"',
-        '"UNKNOWN_ERROR"',
-        '"ERROR_PASSWORD_TOO_SHORT"',
-        '"ERROR_EMAIL_FOUND"',
-        '"UNKNOWN_IMAGE_FORMAT"',
-        '"AVATAR_NOT_FOUND"',
-        '"UNABLE_TO_RESIZE_IMAGE"',
-        '"IMAGE_TOO_BIG"',
-        '"UNABLE_TO_RESIZE_IMAGE"',
-        '"ERROR_PROJECT_NOT_FOUND"',
-        '"ERROR_NAME_IS_EMPTY"',
-        '"ERROR_WRONG_DATE_SYNTAX"',
-        '"ERROR_ITEM_NOT_FOUND"'
-    ]
-=======
     VERSION = '6'
     URL = 'https://api.todoist.com/API/v{0}/'.format(VERSION)
->>>>>>> 0d75783a
 
     def login(self, email, password):
         """Login to Todoist.
